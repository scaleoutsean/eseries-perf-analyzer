- name: Get graphite datasource
  uri:
    url: "http://localhost:3000/api/datasources/id/WSP"
    method: GET
    user: "{{ grafana_username }}"
    password: "{{ grafana_password }}"
    force_basic_auth: yes
    status_code: 404,200
    headers:
      Accept: "application/json"
  register: resp

- name: Define graphite datasource
  uri:
    url: "http://localhost:3000/api/datasources"
    method: POST
    user: "{{ grafana_username }}"
    password: "{{ grafana_password }}"
    body: "{{ lookup('file', 'datastore.json') | from_json}}"
    status_code: 200
    body_format: json
    force_basic_auth: yes
    headers:
      Content-Type: "application/json"
  when: resp.status == 404

- name: Find dashboard files
  find:
    paths: ./dashboards
    recurse: yes
  register: dashboards

- name: Create grafana dashboards
  uri:
<<<<<<< HEAD
    url: "http://scspw0536729001.ict.englab.netapp.com:3000/api/dashboards/import"
=======
    url: "http://localhost:3000/api/dashboards/import"
>>>>>>> cbf712a7
    method: POST
    headers:
      Content-Type: "application/json"
    user: "{{ grafana_username }}"
    password: "{{ grafana_password }}"
    body: "{{ lookup('file', item.path) | from_json}}"
    status_code: 200
    body_format: json
    force_basic_auth: yes
<<<<<<< HEAD
  when: resp.json|length < (dashboards.files | length)
  with_items: "{{ dashboards.files }}"
=======
  with_items: "{{ dashboards.files }}"

- name: Find array files
  find:
    paths: ./arrays
    recurse: yes
  register: arrays_result

# Wait a few seconds before trying to add the arrays
# Doing so immediately frequently fails
- pause:
    seconds: 8

- name: Add found arrays
  uri:
    url: "http://localhost:8080/devmgr/v2/storage-systems"
    method: POST
    headers:
      Content-Type: "application/json"
    user: "{{ grafana_username }}"
    password: "{{ grafana_password }}"
    body: "{{ lookup('file', item.path) | from_json }}"
    status_code: 201
    body_format: json
    force_basic_auth: yes
  with_items: "{{ arrays_result.files }}"
>>>>>>> cbf712a7
<|MERGE_RESOLUTION|>--- conflicted
+++ resolved
@@ -32,11 +32,7 @@
 
 - name: Create grafana dashboards
   uri:
-<<<<<<< HEAD
-    url: "http://scspw0536729001.ict.englab.netapp.com:3000/api/dashboards/import"
-=======
     url: "http://localhost:3000/api/dashboards/import"
->>>>>>> cbf712a7
     method: POST
     headers:
       Content-Type: "application/json"
@@ -46,10 +42,6 @@
     status_code: 200
     body_format: json
     force_basic_auth: yes
-<<<<<<< HEAD
-  when: resp.json|length < (dashboards.files | length)
-  with_items: "{{ dashboards.files }}"
-=======
   with_items: "{{ dashboards.files }}"
 
 - name: Find array files
@@ -75,5 +67,4 @@
     status_code: 201
     body_format: json
     force_basic_auth: yes
-  with_items: "{{ arrays_result.files }}"
->>>>>>> cbf712a7
+  with_items: "{{ arrays_result.files }}"